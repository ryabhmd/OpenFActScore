--- conflicted
+++ resolved
@@ -34,7 +34,6 @@
 ## Download the data
 
 ```bash
-<<<<<<< HEAD
 python -m factscore.download_data --llama_7B_HF_path "llama-7B"
 ```
 
@@ -45,14 +44,7 @@
 **Optional flags**:
 - `--data_dir`: directory to store the knowledge source and example data. `.cache/factscore` by default.
 - `--model_dir`: directory to store Inst-LLAMA weights. `.cache/factscore` by default.
-=======
-python -m factscore.download_data --cache_dir ".cache/factscore" --llama_7B_HF_path "llama-7B"
-```
 
-The LLAMA model requires having access to HuggingFace weights of the LLAMA-7B model, which are added to the `--llama_7B_HF_path` flag. Follow [this guide](https://huggingface.co/docs/transformers/main/model_doc/llama) in order to obtain those weights. Skip the `--llama_7B_HF_path` if you would only like to use the ChatGPT version of FActScore.
-
-Or, download it manually from this [Google Drive link](https://drive.google.com/drive/folders/1bLHGu_imkZVtX6O0mpZ-G0-4ofTLM1ZA?usp=sharing). Make a cache directory `.cache/factscore`, and place unzipped `demos` and `enwiki-20230401.db` in that directory.
->>>>>>> 38cb60f1
 
 ## Running FActScore using a command line
 
